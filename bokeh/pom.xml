<project xmlns="http://maven.apache.org/POM/4.0.0" xmlns:xsi="http://www.w3.org/2001/XMLSchema-instance" xsi:schemaLocation="http://maven.apache.org/POM/4.0.0 http://maven.apache.org/maven-v4_0_0.xsd">
  <modelVersion>4.0.0</modelVersion>

  <!-- Copyright 2016 Jim Pivarski                                                 -->
  <!--                                                                             -->
  <!-- Licensed under the Apache License, Version 2.0 (the "License");             -->
  <!-- you may not use this file except in compliance with the License.            -->
  <!-- You may obtain a copy of the License at                                     -->
  <!--                                                                             -->
  <!--     http://www.apache.org/licenses/LICENSE-2.0                              -->
  <!--                                                                             -->
  <!-- Unless required by applicable law or agreed to in writing, software         -->
  <!-- distributed under the License is distributed on an "AS IS" BASIS,           -->
  <!-- WITHOUT WARRANTIES OR CONDITIONS OF ANY KIND, either express or implied.    -->
  <!-- See the License for the specific language governing permissions and         -->
  <!-- limitations under the License.                                              -->

  <name>histogrammar-bokeh</name>
  <description>Adapter for using Histogrammar to generate Bokeh plots.</description>
  <inceptionYear>2016</inceptionYear>

  <groupId>org.diana-hep</groupId>
  <artifactId>histogrammar-bokeh</artifactId>
<<<<<<< HEAD
  <version>0.8.0</version>
=======
  <version>0.9-prerelease</version>
>>>>>>> 6ac761ab
  <packaging>jar</packaging>

  <licenses>
    <license>
      <name>Apache License, Version 2.0</name>
      <url>http://www.apache.org/licenses/LICENSE-2.0</url>
      <distribution>repo</distribution>
    </license>
  </licenses>

  <properties>
    <maven.compiler.source>1.7</maven.compiler.source>
    <maven.compiler.target>1.7</maven.compiler.target>
    <scala.tools.version>2.10</scala.tools.version>
    <scala.version>2.10.5</scala.version>
    <encoding>UTF-8</encoding>
    <project.build.sourceEncoding>UTF-8</project.build.sourceEncoding>
  </properties>

  <dependencies>
    <dependency>
      <groupId>org.scala-lang</groupId>
      <artifactId>scala-library</artifactId>
      <version>${scala.version}</version>
    </dependency>

    <dependency>
      <groupId>org.diana-hep</groupId>
      <artifactId>histogrammar</artifactId>
<<<<<<< HEAD
      <version>0.8.0</version>
=======
      <version>0.9-prerelease</version>
>>>>>>> 6ac761ab
    </dependency>

    <dependency>
      <groupId>io.continuum.bokeh</groupId>
      <artifactId>bokeh_${scala.tools.version}</artifactId>
      <version>0.6</version>
      <scope>provided</scope>
    </dependency>

  </dependencies>

  <repositories>
  </repositories>

  <build>
    <plugins>

      <plugin>
        <!-- see http://davidb.github.com/scala-maven-plugin -->
        <groupId>net.alchim31.maven</groupId>
        <artifactId>scala-maven-plugin</artifactId>
        <version>3.2.1</version>
        <executions>
          <execution>
            <goals>
              <goal>compile</goal>
              <goal>testCompile</goal>
            </goals>
            <configuration>
              <args>
                <arg>-Dscalac.patmat.analysisBudget=512</arg>
                <arg>-deprecation</arg>
                <arg>-feature</arg>
                <arg>-unchecked</arg>
                <arg>-dependencyfile</arg>
                <arg>${project.build.directory}/.scala_dependencies</arg>
              </args>
              <recompileMode>incremental</recompileMode>
              <!-- <useZincServer>true</useZincServer> -->
            </configuration>
          </execution>
        </executions>
      </plugin>

      <plugin>
        <artifactId>maven-install-plugin</artifactId>
        <version>2.5.2</version>
        <configuration>
          <createChecksum>true</createChecksum>
        </configuration>
      </plugin>

      <plugin>
        <groupId>org.apache.maven.plugins</groupId>
        <artifactId>maven-dependency-plugin</artifactId>
        <executions>
          <execution>
            <phase>package</phase>
            <goals>
              <goal>copy-dependencies</goal>
            </goals>
            <configuration>
              <outputDirectory>
                target/lib
              </outputDirectory>
            </configuration>
          </execution>
        </executions>
      </plugin>

    </plugins>

    <resources>
    </resources>

    <testResources>
    </testResources>
  </build>
</project><|MERGE_RESOLUTION|>--- conflicted
+++ resolved
@@ -21,11 +21,7 @@
 
   <groupId>org.diana-hep</groupId>
   <artifactId>histogrammar-bokeh</artifactId>
-<<<<<<< HEAD
-  <version>0.8.0</version>
-=======
   <version>0.9-prerelease</version>
->>>>>>> 6ac761ab
   <packaging>jar</packaging>
 
   <licenses>
@@ -55,11 +51,7 @@
     <dependency>
       <groupId>org.diana-hep</groupId>
       <artifactId>histogrammar</artifactId>
-<<<<<<< HEAD
-      <version>0.8.0</version>
-=======
       <version>0.9-prerelease</version>
->>>>>>> 6ac761ab
     </dependency>
 
     <dependency>
