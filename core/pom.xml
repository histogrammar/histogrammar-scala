<project xmlns="http://maven.apache.org/POM/4.0.0" xmlns:xsi="http://www.w3.org/2001/XMLSchema-instance" xsi:schemaLocation="http://maven.apache.org/POM/4.0.0 http://maven.apache.org/maven-v4_0_0.xsd">
  <modelVersion>4.0.0</modelVersion>

  <!-- Copyright 2016 Jim Pivarski                                                 -->
  <!--                                                                             -->
  <!-- Licensed under the Apache License, Version 2.0 (the "License");             -->
  <!-- you may not use this file except in compliance with the License.            -->
  <!-- You may obtain a copy of the License at                                     -->
  <!--                                                                             -->
  <!--     http://www.apache.org/licenses/LICENSE-2.0                              -->
  <!--                                                                             -->
  <!-- Unless required by applicable law or agreed to in writing, software         -->
  <!-- distributed under the License is distributed on an "AS IS" BASIS,           -->
  <!-- WITHOUT WARRANTIES OR CONDITIONS OF ANY KIND, either express or implied.    -->
  <!-- See the License for the specific language governing permissions and         -->
  <!-- limitations under the License.                                              -->

  <name>histogrammar</name>
  <description>Histogram abstraction to coordinate the filling of hundreds of histograms in a data analysis.</description>
  <inceptionYear>2016</inceptionYear>

  <groupId>org.diana-hep</groupId>
  <artifactId>histogrammar</artifactId>
<<<<<<< HEAD
  <version>0.8.0</version>
=======
  <version>0.9-prerelease</version>
>>>>>>> 6ac761ab
  <packaging>jar</packaging>

  <licenses>
    <license>
      <name>Apache License, Version 2.0</name>
      <url>http://www.apache.org/licenses/LICENSE-2.0</url>
      <distribution>repo</distribution>
    </license>
  </licenses>

  <reporting>
    <plugins>
      <plugin>
        <groupId>org.scala-tools</groupId>
        <artifactId>maven-scala-plugin</artifactId>
        <version>2.15.2</version>
      </plugin>
    </plugins>
  </reporting>

  <properties>
    <maven.compiler.source>1.7</maven.compiler.source>
    <maven.compiler.target>1.7</maven.compiler.target>
    <scala.tools.version>2.10</scala.tools.version>
    <scala.version>2.10.5</scala.version>
    <encoding>UTF-8</encoding>
    <project.build.sourceEncoding>UTF-8</project.build.sourceEncoding>
  </properties>

  <dependencies>
    <dependency>
      <groupId>org.scala-lang</groupId>
      <artifactId>scala-library</artifactId>
      <version>${scala.version}</version>
    </dependency>

    <dependency>
      <groupId>org.scalatest</groupId>
      <artifactId>scalatest_${scala.tools.version}</artifactId>
      <version>2.2.6</version>
      <scope>test</scope>
    </dependency>

  </dependencies>

  <repositories>
  </repositories>

  <build>
    <plugins>

      <plugin>
        <!-- see http://davidb.github.com/scala-maven-plugin -->
        <groupId>net.alchim31.maven</groupId>
        <artifactId>scala-maven-plugin</artifactId>
        <version>3.2.1</version>
        <executions>
          <execution>
            <goals>
              <goal>compile</goal>
              <goal>testCompile</goal>
            </goals>
            <configuration>
              <args>
                <arg>-Dscalac.patmat.analysisBudget=512</arg>
                <arg>-deprecation</arg>
                <arg>-feature</arg>
                <arg>-unchecked</arg>
                <arg>-dependencyfile</arg>
                <arg>${project.build.directory}/.scala_dependencies</arg>
              </args>
              <recompileMode>incremental</recompileMode>
              <!-- <useZincServer>true</useZincServer> -->
            </configuration>
          </execution>
        </executions>
      </plugin>

      <plugin>
        <groupId>org.scalatest</groupId>
        <artifactId>scalatest-maven-plugin</artifactId>
        <version>1.0</version>
        <configuration>
          <reportsDirectory>${project.build.directory}/surefire-reports</reportsDirectory>
          <junitxml>.</junitxml>
        </configuration>
        <executions>
          <execution>
            <id>test</id>
            <goals>
              <goal>test</goal>
            </goals>
          </execution>
        </executions>
      </plugin>
      
      <plugin>
        <groupId>org.apache.maven.plugins</groupId>
        <artifactId>maven-dependency-plugin</artifactId>
        <executions>
          <execution>
            <phase>package</phase>
            <goals>
              <goal>copy-dependencies</goal>
            </goals>
            <configuration>
              <outputDirectory>
                target/lib
              </outputDirectory>
            </configuration>
          </execution>
        </executions>
      </plugin>

      <plugin>
        <artifactId>maven-install-plugin</artifactId>
        <version>2.5.2</version>
        <configuration>
          <createChecksum>true</createChecksum>
        </configuration>
      </plugin>

    </plugins>

    <resources>
    </resources>

    <testResources>
    </testResources>
  </build>
</project><|MERGE_RESOLUTION|>--- conflicted
+++ resolved
@@ -21,11 +21,7 @@
 
   <groupId>org.diana-hep</groupId>
   <artifactId>histogrammar</artifactId>
-<<<<<<< HEAD
-  <version>0.8.0</version>
-=======
   <version>0.9-prerelease</version>
->>>>>>> 6ac761ab
   <packaging>jar</packaging>
 
   <licenses>
